--- conflicted
+++ resolved
@@ -4,13 +4,6 @@
 
     *Rafael Mendonça França*
 
-<<<<<<< HEAD
-*   ERB scaffold generator use the `:data => { :confirm => "Text" }` syntax instead of `:confirm`.
-
-    *Rafael Mendonça França*
-
-=======
->>>>>>> 64146cf7
 
 ## Rails 3.2.7 (Jul 26, 2012) ##
 
