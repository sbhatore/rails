module ActiveRecord
  module Associations
    class JoinDependency # :nodoc:
      autoload :JoinBase,        "active_record/associations/join_dependency/join_base"
      autoload :JoinAssociation, "active_record/associations/join_dependency/join_association"

      class Aliases # :nodoc:
        def initialize(tables)
          @tables = tables
          @alias_cache = tables.each_with_object({}) { |table,h|
            h[table.node] = table.columns.each_with_object({}) { |column,i|
              i[column.name] = column.alias
            }
          }
          @name_and_alias_cache = tables.each_with_object({}) { |table,h|
            h[table.node] = table.columns.map { |column|
              [column.name, column.alias]
            }
          }
        end

        def columns
          @tables.flat_map(&:column_aliases)
        end

        # An array of [column_name, alias] pairs for the table
        def column_aliases(node)
          @name_and_alias_cache[node]
        end

        def column_alias(node, column)
          @alias_cache[node][column]
        end

        class Table < Struct.new(:node, :columns) # :nodoc:
          def table
            Arel::Nodes::TableAlias.new node.table, node.aliased_table_name
          end

          def column_aliases
            t = table
            columns.map { |column| t[column.name].as Arel.sql column.alias }
          end
        end
        Column = Struct.new(:name, :alias)
      end

      attr_reader :alias_tracker, :base_klass, :join_root

      def self.make_tree(associations)
        hash = {}
        walk_tree associations, hash
        hash
      end

      def self.walk_tree(associations, hash)
        case associations
        when Symbol, String
          hash[associations.to_sym] ||= {}
        when Array
          associations.each do |assoc|
            walk_tree assoc, hash
          end
        when Hash
          associations.each do |k,v|
            cache = hash[k] ||= {}
            walk_tree v, cache
          end
        else
          raise ConfigurationError, associations.inspect
        end
      end

      # base is the base class on which operation is taking place.
      # associations is the list of associations which are joined using hash, symbol or array.
      # joins is the list of all string join commands and arel nodes.
      #
      #  Example :
      #
      #  class Physician < ActiveRecord::Base
      #    has_many :appointments
      #    has_many :patients, through: :appointments
      #  end
      #
      #  If I execute `@physician.patients.to_a` then
      #    base # => Physician
      #    associations # => []
      #    joins # =>  [#<Arel::Nodes::InnerJoin: ...]
      #
      #  However if I execute `Physician.joins(:appointments).to_a` then
      #    base # => Physician
      #    associations # => [:appointments]
      #    joins # =>  []
      #
      def initialize(base, associations, joins, eager_loading: true)
        @alias_tracker = AliasTracker.create_with_joins(base.connection, base.table_name, joins, base.type_caster)
        @eager_loading = eager_loading
        tree = self.class.make_tree associations
        @join_root = JoinBase.new base, build(tree, base)
        @join_root.children.each { |child| construct_tables! @join_root, child }
      end

      def reflections
        join_root.drop(1).map!(&:reflection)
      end

      def join_constraints(outer_joins, join_type)
        joins = join_root.children.flat_map { |child|

          if join_type == Arel::Nodes::OuterJoin
            make_left_outer_joins join_root, child
          else
            make_inner_joins join_root, child
          end
        }

        joins.concat outer_joins.flat_map { |oj|
          if join_root.match? oj.join_root
            walk join_root, oj.join_root
          else
            oj.join_root.children.flat_map { |child|
              make_outer_joins oj.join_root, child
            }
          end
        }
      end

      def aliases
        Aliases.new join_root.each_with_index.map { |join_part,i|
          columns = join_part.column_names.each_with_index.map { |column_name,j|
            Aliases::Column.new column_name, "t#{i}_r#{j}"
          }
          Aliases::Table.new(join_part, columns)
        }
      end

      def instantiate(result_set, aliases)
        primary_key = aliases.column_alias(join_root, join_root.primary_key)

        seen = Hash.new { |i, object_id|
          i[object_id] = Hash.new { |j, child_class|
            j[child_class] = {}
          }
        }

        model_cache = Hash.new { |h,klass| h[klass] = {} }
        parents = model_cache[join_root]
        column_aliases = aliases.column_aliases join_root

        message_bus = ActiveSupport::Notifications.instrumenter

        payload = {
          record_count: result_set.length,
          class_name: join_root.base_klass.name
        }

        message_bus.instrument("instantiation.active_record", payload) do
          result_set.each { |row_hash|
            parent_key = primary_key ? row_hash[primary_key] : row_hash
            parent = parents[parent_key] ||= join_root.instantiate(row_hash, column_aliases)
            construct(parent, join_root, row_hash, result_set, seen, model_cache, aliases)
          }
        end

        parents.values
      end

      private

        def make_constraints(parent, child, tables, join_type)
          chain         = child.reflection.chain
          foreign_table = parent.table
          foreign_klass = parent.base_klass
          child.join_constraints(foreign_table, foreign_klass, child, join_type, tables, child.reflection.scope_chain, chain)
        end

        def make_outer_joins(parent, child)
          tables    = table_aliases_for(parent, child)
          join_type = Arel::Nodes::OuterJoin
          info      = make_constraints parent, child, tables, join_type

          [info] + child.children.flat_map { |c| make_outer_joins(child, c) }
        end

        def make_left_outer_joins(parent, child)
          tables    = child.tables
          join_type = Arel::Nodes::OuterJoin
          info      = make_constraints parent, child, tables, join_type

          [info] + child.children.flat_map { |c| make_left_outer_joins(child, c) }
        end

        def make_inner_joins(parent, child)
          tables    = child.tables
          join_type = Arel::Nodes::InnerJoin
          info      = make_constraints parent, child, tables, join_type

          [info] + child.children.flat_map { |c| make_inner_joins(child, c) }
        end

        def table_aliases_for(parent, node)
          node.reflection.chain.map { |reflection|
            alias_tracker.aliased_table_for(
              reflection.table_name,
              table_alias_for(reflection, parent, reflection != node.reflection)
            )
          }
        end

        def construct_tables!(parent, node)
          node.tables = table_aliases_for(parent, node)
          node.children.each { |child| construct_tables! node, child }
        end

        def table_alias_for(reflection, parent, join)
          name = "#{reflection.plural_name}_#{parent.table_name}"
          name << "_join" if join
          name
        end

        def walk(left, right)
          intersection, missing = right.children.map { |node1|
            [left.children.find { |node2| node1.match? node2 }, node1]
          }.partition(&:first)

          ojs = missing.flat_map { |_,n| make_outer_joins left, n }
          intersection.flat_map { |l,r| walk l, r }.concat ojs
        end

        def find_reflection(klass, name)
          klass._reflect_on_association(name) or
            raise ConfigurationError, "Can't join '#{ klass.name }' to association named '#{ name }'; perhaps you misspelled it?"
        end

        def build(associations, base_klass)
          associations.map do |name, right|
            reflection = find_reflection base_klass, name
            reflection.check_validity!
            reflection.check_eager_loadable!

            if reflection.polymorphic?
              next unless @eager_loading
              raise EagerLoadPolymorphicError.new(reflection)
            end

            JoinAssociation.new reflection, build(right, reflection.klass)
          end.compact
        end

        def construct(ar_parent, parent, row, rs, seen, model_cache, aliases)
          return if ar_parent.nil?

          parent.children.each do |node|
            if node.reflection.collection?
              other = ar_parent.association(node.reflection.name)
              other.loaded!
            elsif ar_parent.association_cached?(node.reflection.name)
              model = ar_parent.association(node.reflection.name).target
              construct(model, node, row, rs, seen, model_cache, aliases)
              next
            end

            key = aliases.column_alias(node, node.primary_key)
            id = row[key]
            if id.nil?
              nil_association = ar_parent.association(node.reflection.name)
              nil_association.loaded!
              next
            end

            model = seen[ar_parent.object_id][node.base_klass][id]

            if model
              construct(model, node, row, rs, seen, model_cache, aliases)
            else
              model = construct_model(ar_parent, node, row, model_cache, id, aliases)
              model.readonly!
              seen[ar_parent.object_id][node.base_klass][id] = model
              construct(model, node, row, rs, seen, model_cache, aliases)
            end
          end
        end

        def construct_model(record, node, row, model_cache, id, aliases)
          model = model_cache[node][id] ||= node.instantiate(row,
                                                             aliases.column_aliases(node))
          other = record.association(node.reflection.name)

          if node.reflection.collection?
            other.target.push(model)
          else
<<<<<<< HEAD
            other.target = model
=======
            model = construct_model(ar_parent, node, row, model_cache, id, aliases)
            if node.reflection.scope_for(node.base_klass).readonly_value
              model.readonly!
            end
            seen[ar_parent.object_id][node.base_klass][id] = model
            construct(model, node, row, rs, seen, model_cache, aliases)
>>>>>>> 411e4597
          end

          other.set_inverse_instance(model)
          model
        end
    end
  end
end<|MERGE_RESOLUTION|>--- conflicted
+++ resolved
@@ -274,7 +274,11 @@
               construct(model, node, row, rs, seen, model_cache, aliases)
             else
               model = construct_model(ar_parent, node, row, model_cache, id, aliases)
-              model.readonly!
+
+              if node.reflection.scope_for(node.base_klass).readonly_value
+                model.readonly!
+              end
+
               seen[ar_parent.object_id][node.base_klass][id] = model
               construct(model, node, row, rs, seen, model_cache, aliases)
             end
@@ -289,16 +293,7 @@
           if node.reflection.collection?
             other.target.push(model)
           else
-<<<<<<< HEAD
             other.target = model
-=======
-            model = construct_model(ar_parent, node, row, model_cache, id, aliases)
-            if node.reflection.scope_for(node.base_klass).readonly_value
-              model.readonly!
-            end
-            seen[ar_parent.object_id][node.base_klass][id] = model
-            construct(model, node, row, rs, seen, model_cache, aliases)
->>>>>>> 411e4597
           end
 
           other.set_inverse_instance(model)
