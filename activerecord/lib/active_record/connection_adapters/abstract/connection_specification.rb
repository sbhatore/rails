module ActiveRecord
  class Base
    class ConnectionSpecification #:nodoc:
      attr_reader :config, :adapter_method
      def initialize (config, adapter_method)
        @config, @adapter_method = config, adapter_method
      end
    end

    ##
    # :singleton-method:
    # The connection handler
    cattr_accessor :connection_handler, :instance_writer => false
    @@connection_handler = ConnectionAdapters::ConnectionHandler.new

    # Returns the connection currently associated with the class. This can
    # also be used to "borrow" the connection to do database work that isn't
    # easily done without going straight to SQL.
    def connection
      self.class.connection
    end

    # Establishes the connection to the database. Accepts a hash as input where
    # the <tt>:adapter</tt> key must be specified with the name of a database adapter (in lower-case)
    # example for regular databases (MySQL, Postgresql, etc):
    #
    #   ActiveRecord::Base.establish_connection(
    #     :adapter  => "mysql",
    #     :host     => "localhost",
    #     :username => "myuser",
    #     :password => "mypass",
    #     :database => "somedatabase"
    #   )
    #
    # Example for SQLite database:
    #
    #   ActiveRecord::Base.establish_connection(
    #     :adapter => "sqlite",
    #     :database  => "path/to/dbfile"
    #   )
    #
    # Also accepts keys as strings (for parsing from YAML for example):
    #
    #   ActiveRecord::Base.establish_connection(
    #     "adapter" => "sqlite",
    #     "database"  => "path/to/dbfile"
    #   )
    #
    # The exceptions AdapterNotSpecified, AdapterNotFound and ArgumentError
    # may be returned on an error.
    def self.establish_connection(spec = nil)
      case spec
        when nil
          raise AdapterNotSpecified unless defined? RAILS_ENV
          establish_connection(RAILS_ENV)
        when ConnectionSpecification
          @@connection_handler.establish_connection(name, spec)
        when Symbol, String
          if configuration = configurations[spec.to_s]
            establish_connection(configuration)
          else
            raise AdapterNotSpecified, "#{spec} database is not configured"
          end
        else
          spec = spec.symbolize_keys
          unless spec.key?(:adapter) then raise AdapterNotSpecified, "database configuration does not specify adapter" end

          begin
            require 'rubygems'
            gem "activerecord-#{spec[:adapter]}-adapter"
            require "active_record/connection_adapters/#{spec[:adapter]}_adapter"
          rescue LoadError
            begin
              require "active_record/connection_adapters/#{spec[:adapter]}_adapter"
            rescue LoadError
              raise "Please install the #{spec[:adapter]} adapter: `gem install activerecord-#{spec[:adapter]}-adapter` (#{$!})"
            end
          end

          adapter_method = "#{spec[:adapter]}_connection"
          if !respond_to?(adapter_method)
            raise AdapterNotFound, "database configuration specifies nonexistent #{spec[:adapter]} adapter"
          end

          remove_connection
          establish_connection(ConnectionSpecification.new(spec, adapter_method))
      end
    end

    class << self
      # Deprecated and no longer has any effect.
      def allow_concurrency
        ActiveSupport::Deprecation.warn("ActiveRecord::Base.allow_concurrency has been deprecated and no longer has any effect. Please remove all references to allow_concurrency.")
      end

      # Deprecated and no longer has any effect.
      def allow_concurrency=(flag)
        ActiveSupport::Deprecation.warn("ActiveRecord::Base.allow_concurrency= has been deprecated and no longer has any effect. Please remove all references to allow_concurrency=.")
      end

      # Deprecated and no longer has any effect.
      def verification_timeout
        ActiveSupport::Deprecation.warn("ActiveRecord::Base.verification_timeout has been deprecated and no longer has any effect. Please remove all references to verification_timeout.")
      end

      # Deprecated and no longer has any effect.
      def verification_timeout=(flag)
        ActiveSupport::Deprecation.warn("ActiveRecord::Base.verification_timeout= has been deprecated and no longer has any effect. Please remove all references to verification_timeout=.")
      end

      # Returns the connection currently associated with the class. This can
      # also be used to "borrow" the connection to do database work unrelated
      # to any of the specific Active Records.
      def connection
        retrieve_connection
      end

      def connection_pool
        connection_handler.retrieve_connection_pool(self)
      end

      def retrieve_connection
        connection_handler.retrieve_connection(self)
      end
<<<<<<< HEAD
      
=======

>>>>>>> c3f53f41
      # Returns true if +ActiveRecord+ is connected.
      def connected?
        connection_handler.connected?(self)
      end

      def remove_connection(klass = self)
        connection_handler.remove_connection(klass)
      end

      delegate :clear_active_connections!, :clear_reloadable_connections!,
        :clear_all_connections!,:verify_active_connections!, :to => :connection_handler
    end
  end
end<|MERGE_RESOLUTION|>--- conflicted
+++ resolved
@@ -122,11 +122,7 @@
       def retrieve_connection
         connection_handler.retrieve_connection(self)
       end
-<<<<<<< HEAD
-      
-=======
 
->>>>>>> c3f53f41
       # Returns true if +ActiveRecord+ is connected.
       def connected?
         connection_handler.connected?(self)
