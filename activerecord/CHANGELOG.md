<<<<<<< HEAD
*   Respect custom primary keys for associations when calling `Relation#where`

    Fixes #18813.

    *Sean Griffin*

*   Fixed several edge cases which could result in a counter cache updating
    twice or not updating at all for `has_many` and `has_many :through`.

    Fixes #10865.

    *Sean Griffin*

*   Foreign keys added by migrations were given random, generated names. This
    meant a different `structure.sql` would be generated every time a developer
    ran migrations on their machine.

    The generated part of foreign key names is now a hash of the table name and
    column name, which is consistent every time you run the migration.

    *Chris Sinjakli*

*   Validation errors would be raised for parent records when an association
    was saved when the parent had `validate: false`. It should not be the
    responsibility of the model to validate an associated object unless the
    object was created or modified by the parent.

    This fixes the issue by skipping validations if the parent record is
    persisted, not changed, and not marked for destruction.

    Fixes #17621.

    *Eileen M. Uchitelle, Aaron Patterson*

*   Fix n+1 query problem when eager loading nil associations (fixes #18312)

    *Sammy Larbi*

*   Change the default error message from `can't be blank` to `must exist` for
    the presence validator of the `:required` option on `belongs_to`/`has_one` associations.

    *Henrik Nygren*

*   Fixed ActiveRecord::Relation#group method when argument is SQL reserved key word:

    Example:

        SplitTest.group(:key).count
        Property.group(:value).count

    *Bogdan Gusiev*

*   Added the `#or` method on ActiveRecord::Relation, allowing use of the OR
    operator to combine WHERE or HAVING clauses.

    Example:

        Post.where('id = 1').or(Post.where('id = 2'))
        # => SELECT * FROM posts WHERE (id = 1) OR (id = 2)

    *Sean Griffin*, *Matthew Draper*, *Gael Muller*, *Olivier El Mekki*

*   Don't define autosave association callbacks twice from
    `accepts_nested_attributes_for`.

    Fixes #18704.

    *Sean Griffin*

*   Integer types will no longer raise a `RangeError` when assigning an
    attribute, but will instead raise when going to the database.

    Fixes several vague issues which were never reported directly. See the
    commit message from the commit which added this line for some examples.

    *Sean Griffin*

*   Values which would error while being sent to the database (such as an
    ASCII-8BIT string with invalid UTF-8 bytes on Sqlite3), no longer error on
    assignment. They will still error when sent to the database, but you are
    given the ability to re-assign it to a valid value.

    Fixes #18580.

    *Sean Griffin*

*   Don't remove join dependencies in `Relation#exists?`

    Fixes #18632.

    *Sean Griffin*

*   Invalid values assigned to a JSON column are assumed to be `nil`.

    Fixes #18629.

    *Sean Griffin*

*   Add `ActiveRecord::Base#accessed_fields`, which can be used to quickly
    discover which fields were read from a model when you are looking to only
    select the data you need from the database.

    *Sean Griffin*

*   Introduce the `:if_exists` option for `drop_table`.

    Example:

        drop_table(:posts, if_exists: true)

    That would execute:

        DROP TABLE IF EXISTS posts

    If the table doesn't exist, `if_exists: false` (the default) raises an
    exception whereas `if_exists: true` does nothing.

    *Cody Cutrer*, *Stefan Kanev*, *Ryuta Kamizono*

*   Don't run SQL if attribute value is not changed for update_attribute method.

    *Prathamesh Sonpatki*

*   `time` columns can now get affected by `time_zone_aware_attributes`. If you have
    set `config.time_zone` to a value other than `'UTC'`, they will be treated
    as in that time zone by default in Rails 5.1. If this is not the desired
    behavior, you can set

        ActiveRecord::Base.time_zone_aware_types = [:datetime]

    A deprecation warning will be emitted if you have a `:time` column, and have
    not explicitly opted out.

    Fixes #3145.

    *Sean Griffin*

*   Tests now run after_commit callbacks. You no longer have to declare
    `uses_transaction ‘test name’` to test the results of an after_commit.

    after_commit callbacks run after committing a transaction whose parent
    is not `joinable?`: un-nested transactions, transactions within test cases,
    and transactions in `console --sandbox`.

    *arthurnn*, *Ravil Bayramgalin*, *Matthew Draper*

*   `nil` as a value for a binary column in a query no longer logs as
    "<NULL binary data>", and instead logs as just "nil".

    *Sean Griffin*

*   `attribute_will_change!` will no longer cause non-persistable attributes to
    be sent to the database.

    Fixes #18407.

    *Sean Griffin*

*   Remove support for the `protected_attributes` gem.

    *Carlos Antonio da Silva*, *Roberto Miranda*
=======
*   Use `SCHEMA` instead of `DB_STRUCTURE` for specifiying structure file.

    This makes the db:structure tasks consistent with test:load_structure.

    *Dieter Komendera*
>>>>>>> 99e57a8d

*   Fix accessing of fixtures having non-string labels like Fixnum.

    *Prathamesh Sonpatki*

*   Remove deprecated support to preload instance-dependent associations.

    *Yves Senn*

*   Remove deprecated support for PostgreSQL ranges with exclusive lower bounds.

    *Yves Senn*

*   Remove deprecation when modifying a relation with cached arel.
    This raises an `ImmutableRelation` error instead.

    *Yves Senn*

*   Added `ActiveRecord::SecureToken` in order to encapsulate generation of
    unique tokens for attributes in a model using `SecureRandom`.

    *Roberto Miranda*

*   Change the behavior of boolean columns to be closer to Ruby's semantics.

    Before this change we had a small set of "truthy", and all others are "falsy".

    Now, we have a small set of "falsy" values and all others are "truthy" matching
    Ruby's semantics.

    *Rafael Mendonça França*

*   Deprecate `ActiveRecord::Base.errors_in_transactional_callbacks=`.

    *Rafael Mendonça França*

*   Change transaction callbacks to not swallow errors.

    Before this change any errors raised inside a transaction callback
    were getting rescued and printed in the logs.

    Now these errors are not rescued anymore and just bubble up, as the other callbacks.

    *Rafael Mendonça França*

*   Remove deprecated `sanitize_sql_hash_for_conditions`.

    *Rafael Mendonça França*

*   Remove deprecated `Reflection#source_macro`.

    *Rafael Mendonça França*

*   Remove deprecated `symbolized_base_class` and `symbolized_sti_name`.

    *Rafael Mendonça França*

*   Remove deprecated `ActiveRecord::Base.disable_implicit_join_references=`.

    *Rafael Mendonça França*

*   Remove deprecated access to connection specification using a string accessor.

    Now all strings will be handled as a URL.

    *Rafael Mendonça França*

*   Change the default `null` value for `timestamps` to `false`.

    *Rafael Mendonça França*

*   Return an array of pools from `connection_pools`.

    *Rafael Mendonça França*

*   Return a null column from `column_for_attribute` when no column exists.

    *Rafael Mendonça França*

*   Remove deprecated `serialized_attributes`.

    *Rafael Mendonça França*

*   Remove deprecated automatic counter caches on `has_many :through`.

    *Rafael Mendonça França*

*   Change the way in which callback chains can be halted.

    The preferred method to halt a callback chain from now on is to explicitly
    `throw(:abort)`.
    In the past, returning `false` in an ActiveRecord `before_` callback had the
    side effect of halting the callback chain.
    This is not recommended anymore and, depending on the value of the
    `config.active_support.halt_callback_chains_on_return_false` option, will
    either not work at all or display a deprecation warning.

    *claudiob*

*   Clear query cache on rollback.

    *Florian Weingarten*

*   Fixed setting of foreign_key for through associations while building of new record.

    Fixes #12698.

    *Ivan Antropov*

*   Improve a dump of the primary key support. If it is not a default primary key,
    correctly dump the type and options.

    Fixes #14169, #16599.

    *Ryuta Kamizono*

*   Format the datetime string according to the precision of the datetime field.

    Incompatible to rounding behavior between MySQL 5.6 and earlier.

    In 5.5, when you insert `2014-08-17 12:30:00.999999` the fractional part
    is ignored. In 5.6, it's rounded to `2014-08-17 12:30:01`:

    http://bugs.mysql.com/bug.php?id=68760

    *Ryuta Kamizono*

*   Allow precision option for MySQL datetimes.

    *Ryuta Kamizono*

*   Fixed automatic inverse_of for models nested in module.

    *Andrew McCloud*

*   Change `ActiveRecord::Relation#update` behavior so that it can
    be called without passing ids of the records to be updated.

    This change allows to update multiple records returned by
    `ActiveRecord::Relation` with callbacks and validations.

        # Before
        # ArgumentError: wrong number of arguments (1 for 2)
        Comment.where(group: 'expert').update(body: "Group of Rails Experts")

        # After
        # Comments with group expert updated with body "Group of Rails Experts"
        Comment.where(group: 'expert').update(body: "Group of Rails Experts")

    *Prathamesh Sonpatki*

*   Fix `reaping_frequency` option when the value is a string.

    This usually happens when it is configured using `DATABASE_URL`.

    *korbin*

*   Fix error message when trying to create an associated record and the foreign
    key is missing.

    Before this fix the following exception was being raised:

        NoMethodError: undefined method `val' for #<Arel::Nodes::BindParam:0x007fc64d19c218>

    Now the message is:

        ActiveRecord::UnknownAttributeError: unknown attribute 'foreign_key' for Model.

    *Rafael Mendonça França*

*   When a table has a composite primary key, the `primary_key` method for
    SQLite3 and PostgreSQL adapters was only returning the first field of the key.
    Ensures that it will return nil instead, as Active Record doesn't support
    composite primary keys.

    Fixes #18070.

    *arthurnn*

*   `validates_size_of` / `validates_length_of` do not count records,
    which are `marked_for_destruction?`.

    Fixes #7247.

    *Yves Senn*

*   Ensure `first!` and friends work on loaded associations.

    Fixes #18237.

    *Sean Griffin*

*   `eager_load` preserves readonly flag for associations.

    Closes #15853.

    *Takashi Kokubun*

*   Provide `:touch` option to `save()` to accommodate saving without updating
    timestamps.

    Fixes #18202.

    *Dan Olson*

*   Provide a more helpful error message when an unsupported class is passed to
    `serialize`.

    Fixes #18224.

    *Sean Griffin*

*   Add bigint primary key support for MySQL.

    Example:

        create_table :foos, id: :bigint do |t|
        end

    *Ryuta Kamizono*

*   Support for any type primary key.

    Fixes #14194.

    *Ryuta Kamizono*

*   Dump the default `nil` for PostgreSQL UUID primary key.

    *Ryuta Kamizono*

*   Add a `:foreign_key` option to `references` and associated migration
    methods. The model and migration generators now use this option, rather than
    the `add_foreign_key` form.

    *Sean Griffin*

*   Don't raise when writing an attribute with an out-of-range datetime passed
    by the user.

    *Grey Baker*

*   Replace deprecated `ActiveRecord::Tasks::DatabaseTasks#load_schema` with
    `ActiveRecord::Tasks::DatabaseTasks#load_schema_for`.

    *Yves Senn*

*   Fixes bug with 'ActiveRecord::Type::Numeric' that causes negative values to
    be marked as having changed when set to the same negative value.

    Closes #18161.

    *Daniel Fox*

*   Introduce `force: :cascade` option for `create_table`. Using this option
    will recreate tables even if they have dependent objects (like foreign keys).
    `db/schema.rb` now uses `force: :cascade`. This makes it possible to
    reload the schema when foreign keys are in place.

    *Matthew Draper*, *Yves Senn*

*   `db:schema:load` and `db:structure:load` no longer purge the database
    before loading the schema. This is left for the user to do.
    `db:test:prepare` will still purge the database.

    Closes #17945.

    *Yves Senn*

*   Fix undesirable RangeError by `Type::Integer`. Add `Type::UnsignedInteger`.

    *Ryuta Kamizono*

*   Add `foreign_type` option to `has_one` and `has_many` association macros.

    This option enables to define the column name of associated object's type for polymorphic associations.

    *Ulisses Almeida*, *Kassio Borges*

*   Remove deprecated behavior allowing nested arrays to be passed as query
    values.

    *Melanie Gilman*

*   Deprecate passing a class as a value in a query. Users should pass strings
    instead.

    *Melanie Gilman*

*   `add_timestamps` and `remove_timestamps` now properly reversible with
    options.

    *Noam Gagliardi-Rabinovich*

*   `ActiveRecord::ConnectionAdapters::ColumnDumper#column_spec` and
    `ActiveRecord::ConnectionAdapters::ColumnDumper#prepare_column_options` no
    longer have a `types` argument. They should access
    `connection#native_database_types` directly.

    *Yves Senn*

Please check [4-2-stable](https://github.com/rails/rails/blob/4-2-stable/activerecord/CHANGELOG.md) for previous changes.<|MERGE_RESOLUTION|>--- conflicted
+++ resolved
@@ -1,4 +1,9 @@
-<<<<<<< HEAD
+*   Use `SCHEMA` instead of `DB_STRUCTURE` for specifiying structure file.
+
+    This makes the db:structure tasks consistent with test:load_structure.
+
+    *Dieter Komendera*
+
 *   Respect custom primary keys for associations when calling `Relation#where`
 
     Fixes #18813.
@@ -160,13 +165,6 @@
 *   Remove support for the `protected_attributes` gem.
 
     *Carlos Antonio da Silva*, *Roberto Miranda*
-=======
-*   Use `SCHEMA` instead of `DB_STRUCTURE` for specifiying structure file.
-
-    This makes the db:structure tasks consistent with test:load_structure.
-
-    *Dieter Komendera*
->>>>>>> 99e57a8d
 
 *   Fix accessing of fixtures having non-string labels like Fixnum.
 
