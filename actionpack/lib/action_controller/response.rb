--- conflicted
+++ resolved
@@ -32,11 +32,7 @@
   class AbstractResponse
     DEFAULT_HEADERS = { "Cache-Control" => "no-cache" }
     attr_accessor :request
-<<<<<<< HEAD
-    
-=======
 
->>>>>>> 6e754551
     # The body content (e.g. HTML) of the response, as a String.
     attr_accessor :body
     # The headers of the response, as a Hash. It maps header names to header values.
