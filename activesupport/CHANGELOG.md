--- conflicted
+++ resolved
@@ -1,92 +1,3 @@
-<<<<<<< HEAD
-*   Update `ActiveSupport::Multibyte::Chars#slice!` to return `nil` if the
-    arguments are out of bounds, to mirror the behavior of `String#slice!`
-
-    *Gourav Tiwari*
-
-*   Fix `number_to_human` so that 999999999 rounds to "1 Billion" instead of
-    "1000 Million".
-
-    *Max Jacobson*
-
-*   Fix `ActiveSupport::Deprecation#deprecate_methods` to report using the
-    current deprecator instance, where applicable.
-
-    *Brandon Dunne*
-
-*   `Cache#fetch` instrumentation marks whether it was a `:hit`.
-
-    *Robin Clowers*
-
-*   `assert_difference` and `assert_no_difference` now returns the result of the
-    yielded block.
-
-    Example:
-
-      post = assert_difference -> { Post.count }, 1 do
-        Post.create
-      end
-
-    *Lucas Mazza*
-
-*   Short-circuit `blank?` on date and time values since they are never blank.
-
-    Fixes #21657
-
-    *Andrew White*
-
-*   Replaced deprecated `ThreadSafe::Cache` with its successor `Concurrent::Map` now that
-    the thread_safe gem has been merged into concurrent-ruby.
-
-    *Jerry D'Antonio*
-
-*   Updated Unicode version to 8.0.0
-
-    *Anshul Sharma*
-
-*   `number_to_currency` and `number_with_delimiter` now accept custom `delimiter_pattern` option
-     to handle placement of delimiter, to support currency formats like INR
-
-     Example:
-
-        number_to_currency(1230000, delimiter_pattern: /(\d+?)(?=(\d\d)+(\d)(?!\d))/, unit: '₹', format: "%u %n")
-        # => '₹ 12,30,000.00'
-
-    *Vipul A M*
-
-*   Deprecate `:prefix` option of `number_to_human_size` with no replacement.
-
-    *Jean Boussier*
-
-*   Fix `TimeWithZone#eql?` to properly handle `TimeWithZone` created from `DateTime`:
-        twz = DateTime.now.in_time_zone
-        twz.eql?(twz.dup) => true
-
-    Fixes #14178.
-
-    *Roque Pinel*
-
-*   ActiveSupport::HashWithIndifferentAccess `select` and `reject` will now return
-    enumerator if called without block.
-
-    Fixes #20095
-
-    *Bernard Potocki*
-
-*   Removed `ActiveSupport::Concurrency::Latch`, superseded by `Concurrent::CountDownLatch`
-    from the concurrent-ruby gem.
-
-    *Jerry D'Antonio*
-
-*   Fix not calling `#default` on `HashWithIndifferentAccess#to_hash` when only
-    `default_proc` is set, which could raise.
-
-    *Simon Eskildsen*
-
-*   Fix setting `default_proc` on `HashWithIndifferentAccess#dup`
-
-    *Simon Eskildsen*
-=======
 *   Handle invalid UTF-8 strings when HTML escaping
 
     Use `ActiveSupport::Multibyte::Unicode.tidy_bytes` to handle invalid UTF-8
@@ -95,7 +6,94 @@
     causing invalid byte sequence errors.
 
     *Grey Baker*
->>>>>>> 05a2a6a0
+
+*   Update `ActiveSupport::Multibyte::Chars#slice!` to return `nil` if the
+    arguments are out of bounds, to mirror the behavior of `String#slice!`
+
+    *Gourav Tiwari*
+
+*   Fix `number_to_human` so that 999999999 rounds to "1 Billion" instead of
+    "1000 Million".
+
+    *Max Jacobson*
+
+*   Fix `ActiveSupport::Deprecation#deprecate_methods` to report using the
+    current deprecator instance, where applicable.
+
+    *Brandon Dunne*
+
+*   `Cache#fetch` instrumentation marks whether it was a `:hit`.
+
+    *Robin Clowers*
+
+*   `assert_difference` and `assert_no_difference` now returns the result of the
+    yielded block.
+
+    Example:
+
+      post = assert_difference -> { Post.count }, 1 do
+        Post.create
+      end
+
+    *Lucas Mazza*
+
+*   Short-circuit `blank?` on date and time values since they are never blank.
+
+    Fixes #21657
+
+    *Andrew White*
+
+*   Replaced deprecated `ThreadSafe::Cache` with its successor `Concurrent::Map` now that
+    the thread_safe gem has been merged into concurrent-ruby.
+
+    *Jerry D'Antonio*
+
+*   Updated Unicode version to 8.0.0
+
+    *Anshul Sharma*
+
+*   `number_to_currency` and `number_with_delimiter` now accept custom `delimiter_pattern` option
+     to handle placement of delimiter, to support currency formats like INR
+
+     Example:
+
+        number_to_currency(1230000, delimiter_pattern: /(\d+?)(?=(\d\d)+(\d)(?!\d))/, unit: '₹', format: "%u %n")
+        # => '₹ 12,30,000.00'
+
+    *Vipul A M*
+
+*   Deprecate `:prefix` option of `number_to_human_size` with no replacement.
+
+    *Jean Boussier*
+
+*   Fix `TimeWithZone#eql?` to properly handle `TimeWithZone` created from `DateTime`:
+        twz = DateTime.now.in_time_zone
+        twz.eql?(twz.dup) => true
+
+    Fixes #14178.
+
+    *Roque Pinel*
+
+*   ActiveSupport::HashWithIndifferentAccess `select` and `reject` will now return
+    enumerator if called without block.
+
+    Fixes #20095
+
+    *Bernard Potocki*
+
+*   Removed `ActiveSupport::Concurrency::Latch`, superseded by `Concurrent::CountDownLatch`
+    from the concurrent-ruby gem.
+
+    *Jerry D'Antonio*
+
+*   Fix not calling `#default` on `HashWithIndifferentAccess#to_hash` when only
+    `default_proc` is set, which could raise.
+
+    *Simon Eskildsen*
+
+*   Fix setting `default_proc` on `HashWithIndifferentAccess#dup`
+
+    *Simon Eskildsen*
 
 *   Fix a range of values for parameters of the Time#change
 
